#
# This file is autogenerated by pip-compile
# To update, run:
#
#    pip-compile requirements/docs.in
#
alabaster==0.7.12
    # via sphinx
babel==2.9.1
    # via sphinx
certifi==2021.5.30
    # via requests
charset-normalizer==2.0.6
    # via requests
docutils==0.17.1
    # via sphinx
idna==3.2
    # via requests
imagesize==1.2.0
    # via sphinx
jinja2==3.0.2
    # via sphinx
markupsafe==2.0.1
    # via jinja2
packaging==21.0
    # via
    #   pallets-sphinx-themes
    #   sphinx
pallets-sphinx-themes==2.0.1
<<<<<<< HEAD
    # via -r docs.in
pygments==2.9.0
=======
    # via -r requirements/docs.in
pygments==2.10.0
>>>>>>> 98a2d16d
    # via sphinx
pyparsing==2.4.7
    # via packaging
pytz==2021.3
    # via babel
requests==2.26.0
    # via sphinx
snowballstemmer==2.1.0
    # via sphinx
<<<<<<< HEAD
sphinx==4.1.2
=======
sphinx-issues==1.2.0
    # via -r requirements/docs.in
sphinx==4.2.0
>>>>>>> 98a2d16d
    # via
    #   -r docs.in
    #   pallets-sphinx-themes
    #   sphinx-issues
    #   sphinxcontrib-log-cabinet
sphinx-issues==1.2.0
    # via -r docs.in
sphinxcontrib-applehelp==1.0.2
    # via sphinx
sphinxcontrib-devhelp==1.0.2
    # via sphinx
sphinxcontrib-htmlhelp==2.0.0
    # via sphinx
sphinxcontrib-jsmath==1.0.1
    # via sphinx
sphinxcontrib-log-cabinet==1.0.1
    # via -r docs.in
sphinxcontrib-qthelp==1.0.3
    # via sphinx
sphinxcontrib-serializinghtml==1.1.5
    # via sphinx
<<<<<<< HEAD
urllib3==1.26.5
=======
urllib3==1.26.7
>>>>>>> 98a2d16d
    # via requests

# The following packages are considered to be unsafe in a requirements file:
# setuptools<|MERGE_RESOLUTION|>--- conflicted
+++ resolved
@@ -27,13 +27,8 @@
     #   pallets-sphinx-themes
     #   sphinx
 pallets-sphinx-themes==2.0.1
-<<<<<<< HEAD
-    # via -r docs.in
-pygments==2.9.0
-=======
     # via -r requirements/docs.in
 pygments==2.10.0
->>>>>>> 98a2d16d
     # via sphinx
 pyparsing==2.4.7
     # via packaging
@@ -43,20 +38,14 @@
     # via sphinx
 snowballstemmer==2.1.0
     # via sphinx
-<<<<<<< HEAD
-sphinx==4.1.2
-=======
 sphinx-issues==1.2.0
     # via -r requirements/docs.in
 sphinx==4.2.0
->>>>>>> 98a2d16d
     # via
-    #   -r docs.in
+    #   -r requirements/docs.in
     #   pallets-sphinx-themes
     #   sphinx-issues
     #   sphinxcontrib-log-cabinet
-sphinx-issues==1.2.0
-    # via -r docs.in
 sphinxcontrib-applehelp==1.0.2
     # via sphinx
 sphinxcontrib-devhelp==1.0.2
@@ -66,16 +55,12 @@
 sphinxcontrib-jsmath==1.0.1
     # via sphinx
 sphinxcontrib-log-cabinet==1.0.1
-    # via -r docs.in
+    # via -r requirements/docs.in
 sphinxcontrib-qthelp==1.0.3
     # via sphinx
 sphinxcontrib-serializinghtml==1.1.5
     # via sphinx
-<<<<<<< HEAD
-urllib3==1.26.5
-=======
 urllib3==1.26.7
->>>>>>> 98a2d16d
     # via requests
 
 # The following packages are considered to be unsafe in a requirements file:
