--- conflicted
+++ resolved
@@ -207,7 +207,6 @@
         response = self.client.get('/token')
         assert b'#' in response.data
 
-<<<<<<< HEAD
     def test_csrf_blueprint(self):
         response = self.client.post('/bar/foo')
         assert response.status_code == 400
@@ -215,12 +214,11 @@
         self.csrf.exempt(self.bp)
         response = self.client.post('/bar/foo')
         assert response.status_code == 200
-=======
+
     def test_csrf_token_macro(self):
         @self.app.route("/token")
         def withtoken():
             return render_template("import_csrf.html")
 
         response = self.client.get('/token')
-        assert b'#' in response.data
->>>>>>> 57764e32
+        assert b'#' in response.data